package main

import (
	"bytes"
	"errors"
	"fmt"
	"math/rand"
	"net"
	"testing"
	"time"

	"github.com/monetas/bmd/bmpeer"
	"github.com/monetas/bmd/database"
	_ "github.com/monetas/bmd/database/memdb"
	"github.com/monetas/bmutil/wire"
)

// PeerAction represents a an action to be taken by the mock peer and information
// about the expected response from the real peer.
type PeerAction struct {
	// A series of messages to send to the real peer.
	Messages []wire.Message

	// If an error is set, the interaction ends immediately.
	Err error

	// Whether the interaction is complete.
	InteractionComplete bool

	// For negative tests, we expect the peer to disconnect after the interaction is
	// complete. If disconnectExpected is set, the test fails if the real peer fails
	// to disconnect after half a second.
	DisconnectExpected bool
}

// PeerTest is a type that defines the high-level behavior of a peer.
type PeerTest interface {
	OnStart() *PeerAction
	OnMsgVersion(p *wire.MsgVersion) *PeerAction
	OnMsgVerAck(p *wire.MsgVerAck) *PeerAction
	OnMsgAddr(p *wire.MsgAddr) *PeerAction
	OnMsgInv(p *wire.MsgInv) *PeerAction
	OnMsgGetData(p *wire.MsgGetData) *PeerAction
	OnSendData(invVect []*wire.InvVect) *PeerAction
}

type OutboundHandshakePeerTester struct {
	versionReceived   bool
	handshakeComplete bool
	response          *PeerAction
	msgAddr           wire.Message
}

func (peer *OutboundHandshakePeerTester) OnStart() *PeerAction {
	return nil
}

func (peer *OutboundHandshakePeerTester) OnMsgVersion(version *wire.MsgVersion) *PeerAction {
	if peer.versionReceived {
		return &PeerAction{Err: errors.New("Two version messages received")}
	} else {
		peer.versionReceived = true
		return peer.response
	}
}

func (peer *OutboundHandshakePeerTester) OnMsgVerAck(p *wire.MsgVerAck) *PeerAction {
	if !peer.versionReceived {
		return &PeerAction{Err: errors.New("Expecting version message first.")}
	}
	peer.handshakeComplete = true
	return &PeerAction{
		Messages:            []wire.Message{peer.msgAddr},
		InteractionComplete: true,
		DisconnectExpected:  false,
	}
}

func (peer *OutboundHandshakePeerTester) OnMsgAddr(p *wire.MsgAddr) *PeerAction {
	if peer.handshakeComplete {
		return nil
	} else {
		return &PeerAction{Err: errors.New("Not allowed before handshake is complete.")}
	}
}

func (peer *OutboundHandshakePeerTester) OnMsgInv(p *wire.MsgInv) *PeerAction {
	if peer.handshakeComplete {
		return nil
	} else {
		return &PeerAction{Err: errors.New("Not allowed before handshake is complete.")}
	}
}

func (peer *OutboundHandshakePeerTester) OnMsgGetData(p *wire.MsgGetData) *PeerAction {
	if peer.handshakeComplete {
		return nil
	} else {
		return &PeerAction{Err: errors.New("Not allowed before handshake is complete.")}
	}
}

func (peer *OutboundHandshakePeerTester) OnSendData(invVect []*wire.InvVect) *PeerAction {
	if peer.handshakeComplete {
		return nil
	} else {
		return &PeerAction{Err: errors.New("Object message not allowed before handshake is complete.")}
	}
}

func NewOutboundHandshakePeerTester(action *PeerAction, msgAddr wire.Message) *OutboundHandshakePeerTester {
	return &OutboundHandshakePeerTester{
		versionReceived:   false,
		handshakeComplete: false,
		response:          action,
		msgAddr:           msgAddr,
	}
}

// inboundHandsakePeerTester implements the PeerTest interface and is used to test
// handshakes with inbound peers and the exchange of the addr messages.
type InboundHandshakePeerTester struct {
	verackReceived    bool
	versionReceived   bool
	handshakeComplete bool
	openMsg           *PeerAction
	addrAction        *PeerAction
}

func (peer *InboundHandshakePeerTester) OnStart() *PeerAction {
	return peer.openMsg
}

func (peer *InboundHandshakePeerTester) OnMsgVersion(version *wire.MsgVersion) *PeerAction {
	if peer.versionReceived {
		return &PeerAction{Err: errors.New("Two versions received?")}
	}
	peer.versionReceived = true
	if peer.verackReceived {
		// Handshake completed successfully
		peer.handshakeComplete = true

		// Sending an addr message to make sure the peer doesn't disconnect.
		return peer.addrAction
	}
	return &PeerAction{[]wire.Message{&wire.MsgVerAck{}}, nil, false, false}
}

func (peer *InboundHandshakePeerTester) OnMsgVerAck(p *wire.MsgVerAck) *PeerAction {
	if peer.verackReceived {
		return &PeerAction{Err: errors.New("Two veracks received?")}
	}
	peer.verackReceived = true
	if peer.versionReceived {
		// Handshake completed successfully
		peer.handshakeComplete = true

		//Sending an addr message to make sure the peer doesn't disconnect.
		return peer.addrAction
	}
	// Return nothing and await a version message.
	return &PeerAction{nil, nil, false, false}
}

func (peer *InboundHandshakePeerTester) OnMsgAddr(p *wire.MsgAddr) *PeerAction {
	if peer.handshakeComplete {
		return &PeerAction{nil, nil, true, false}
	} else {
		return &PeerAction{Err: errors.New("Not allowed before handshake is complete.")}
	}
}

func (peer *InboundHandshakePeerTester) OnMsgInv(p *wire.MsgInv) *PeerAction {
	if peer.handshakeComplete {
		return nil
	} else {
		return &PeerAction{Err: errors.New("Not allowed before handshake is complete.")}
	}
}

func (peer *InboundHandshakePeerTester) OnMsgGetData(p *wire.MsgGetData) *PeerAction {
	if peer.handshakeComplete {
		return nil
	} else {
		return &PeerAction{Err: errors.New("Not allowed before handshake is complete.")}
	}
}

func (peer *InboundHandshakePeerTester) OnSendData(invVect []*wire.InvVect) *PeerAction {
	if peer.handshakeComplete {
		return nil
	} else {
		return &PeerAction{Err: errors.New("Object message not allowed before handshake is complete.")}
	}
}

func NewInboundHandshakePeerTester(openingMsg *PeerAction, addrAction *PeerAction) *InboundHandshakePeerTester {
	return &InboundHandshakePeerTester{
		verackReceived:    false,
		versionReceived:   false,
		handshakeComplete: false,
		openMsg:           openingMsg,
		addrAction:        addrAction,
	}
}

// DataExchangePeerTester implements the PeerTest interface and tests the exchange
// of inv messages and data.
type DataExchangePeerTester struct {
	dataSent      bool
	dataReceived  bool
	invReceived   bool
	invAction     *PeerAction
	inventory     map[wire.InvVect]wire.Message // The initial inventory of the mock peer.
	peerInventory map[wire.InvVect]struct{}     // The initial inventory of the real peer.
	requested     map[wire.InvVect]struct{}     // The messages that were requested.
}

func (peer *DataExchangePeerTester) OnStart() *PeerAction {
	return peer.invAction
}

func (peer *DataExchangePeerTester) OnMsgVersion(version *wire.MsgVersion) *PeerAction {
	return &PeerAction{Err: errors.New("This test should begin with handshake already done.")}
}

func (peer *DataExchangePeerTester) OnMsgVerAck(p *wire.MsgVerAck) *PeerAction {
	return &PeerAction{Err: errors.New("This test should begin with handshake already done.")}
}

func (peer *DataExchangePeerTester) OnMsgAddr(p *wire.MsgAddr) *PeerAction {
	return nil
}

func (peer *DataExchangePeerTester) OnMsgInv(inv *wire.MsgInv) *PeerAction {
	if peer.invReceived {
		return &PeerAction{Err: errors.New("Inv message allready received.")}
	}

	peer.invReceived = true

	if len(inv.InvList) == 0 {
		return &PeerAction{Err: errors.New("Empty inv message received.")}
	}

	if len(inv.InvList) > wire.MaxInvPerMsg {
		return &PeerAction{Err: errors.New("Excessively long inv message received.")}
	}

	// Return a get data message that requests the entries in inv which are not already known.
	i := 0
	var ok bool
	duplicate := make(map[wire.InvVect]struct{})
	newInvList := make([]*wire.InvVect, len(inv.InvList))
	for _, iv := range inv.InvList {
		if _, ok = peer.inventory[*iv]; !ok {
			if _, ok = duplicate[*iv]; ok {
				return &PeerAction{Err: errors.New("Inv with duplicates received.")}
			}
			duplicate[*iv] = struct{}{}
			newInvList[i] = iv
			peer.requested[*iv] = struct{}{}
			i++
		}
	}

	if i == 0 {
		return nil
	}

	return &PeerAction{
		Messages: []wire.Message{&wire.MsgGetData{newInvList[:i]}},
	}
}

func (peer *DataExchangePeerTester) OnMsgGetData(getData *wire.MsgGetData) *PeerAction {

	if len(getData.InvList) == 0 {
		return &PeerAction{Err: errors.New("Empty GetData message received.")}
	}

	if len(getData.InvList) > wire.MaxInvPerMsg {
		return &PeerAction{Err: errors.New("Excessively long GetData message received.")}
	}

	// The getdata message should include no duplicates and should include nothing
	// that the peer already knows, and nothing that the mock peer doesn't know.
	i := 0
	duplicate := make(map[wire.InvVect]struct{})
	messages := make([]wire.Message, len(getData.InvList))
	for _, iv := range getData.InvList {
		if msg, ok := peer.inventory[*iv]; !ok {
			return &PeerAction{Err: errors.New("GetData asked for something we don't know.")}
		} else {
			if _, ok := duplicate[*iv]; ok {
				return &PeerAction{Err: errors.New("GetData with duplicates received.")}
			}
			duplicate[*iv] = struct{}{}
			messages[i] = msg
			peer.peerInventory[*iv] = struct{}{}
			i++
		}
	}

	peer.dataSent = true

	if peer.dataReceived {
		return &PeerAction{messages[:i], nil, true, false}
	} else {
		return &PeerAction{messages[:i], nil, false, false}
	}
}

func (peer *DataExchangePeerTester) OnSendData(invVect []*wire.InvVect) *PeerAction {
	if !peer.invReceived {
		return &PeerAction{Err: errors.New("Object message not allowed before exchange of invs.")}
	}

	// The objects must have been requested.
	for _, iv := range invVect {
		if _, ok := peer.requested[*iv]; !ok {
			return &PeerAction{Err: errors.New("Object message not allowed before handshake is complete.")}
		}
		delete(peer.requested, *iv)
	}

	if len(peer.requested) == 0 {
		peer.dataReceived = true
	}

	if peer.dataReceived && peer.dataSent {
		return &PeerAction{nil, nil, true, false}
	} else {
		return &PeerAction{nil, nil, false, false}
	}
}

func NewDataExchangePeerTester(inventory []wire.Message, peerInventory []wire.Message, invAction *PeerAction) *DataExchangePeerTester {
	// Catalog the initial inventories of the mock peer and real peer.
	in := make(map[wire.InvVect]wire.Message)
	pin := make(map[wire.InvVect]struct{})
	invMsg := wire.NewMsgInv()

	// Construct the real peer's inventory.
	for _, message := range inventory {
		inv := wire.InvVect{*wire.MessageHash(message)}
		invMsg.AddInvVect(&inv)
		in[inv] = message
	}

	// Construct the mock peer's inventory.
	for _, message := range peerInventory {
		inv := wire.InvVect{*wire.MessageHash(message)}
		pin[inv] = struct{}{}
	}

	dataSent := true
	dataReceived := true

	// Does the real peer have any inventory that the mock peer does not have?
	for inv, _ := range in {
		if _, ok := pin[inv]; !ok {
			dataSent = false
			break
		}
	}

	// Does the mock peer have any inventory that the real peer does not?
	for inv, _ := range pin {
		if _, ok := in[inv]; !ok {
			dataReceived = false
			break
		}
	}

	var inva *PeerAction
	if invAction == nil {
		if len(invMsg.InvList) == 0 {
			inva = &PeerAction{
				Messages:            []wire.Message{&wire.MsgVerAck{}},
				InteractionComplete: dataSent && dataReceived,
			}
		} else {
			inva = &PeerAction{
				Messages:            []wire.Message{&wire.MsgVerAck{}, invMsg},
				InteractionComplete: dataSent && dataReceived,
			}
		}
	} else {
		inva = invAction
	}

	return &DataExchangePeerTester{
		dataSent:      dataSent,
		dataReceived:  dataReceived,
		inventory:     in,
		peerInventory: pin,
		invAction:     inva,
		requested:     make(map[wire.InvVect]struct{}),
	}
}

// The report that the MockConnection sends when its interaction is complete.
// If the error is nil, then the test has completed successfully.
// The report also includes any object messages that were sent to the peer.
type TestReport struct {
	Err      error
	DataSent []*wire.ShaHash
}

// MockConnection implements the Connection interface and
// is a mock peer to be used for testing purposes.
type MockConnection struct {
	// After a message is processed, the replies are sent here.
	reply chan []wire.Message

	// A channel used to report invalid states to the test.
	report chan TestReport

	// A function that manages the sequence of steps that the test should go through.
	// This is the part that is customized for each test.
	//handle     func(wire.Message) *PeerAction
	peerTest PeerTest

	// A list of hashes of objects that have been sent to the real peer.
	objectData []*wire.ShaHash

	// A queue of messages to be received by the real peer.
	msgQueue []wire.Message

	// The current place in the queue.
	queuePlace int

	// The test ends when the timer runs out. Until the interaction is complete,
	// the timer is reset with every message received. Some time is required after
	// the mock peer is done interacting with the real one to see if the real peer
	// disconnects or not.
	timer *time.Timer

	// when interactionComplete is set, the mock peer no longer processes incoming
	// messages or resets the timer. It is just waiting to see whether the real peer
	// disconnects.
	interactionComplete bool

	// Whether the peer is expected to disconnect.
	disconnectExpected bool

	localAddr  net.Addr
	remoteAddr net.Addr
}

func (mock *MockConnection) ReadMessage() (wire.Message, error) {
	// If the queue is empty, get a new message from the channel.
	for mock.msgQueue == nil || mock.queuePlace >= len(mock.msgQueue) {
		mock.msgQueue = <-mock.reply
		mock.queuePlace = 0
	}

	toSend := mock.msgQueue[mock.queuePlace]

	mock.queuePlace++

	if mock.queuePlace >= len(mock.msgQueue) {
		mock.msgQueue = nil
	}

	switch t := toSend.(type) {
	case *wire.MsgGetPubKey, *wire.MsgPubKey, *wire.MsgMsg, *wire.MsgBroadcast, *wire.MsgUnknownObject:
		mock.objectData = append(mock.objectData, wire.MessageHash(t))
	}	

	return toSend, nil
}

// WriteMessage figures out how to respond to a message once it is decyphered.
func (mock *MockConnection) WriteMessage(rmsg wire.Message) error {
	// We can keep receiving messages after the interaction is done; we just
	// ignore them.	 We are waiting to see whether the peer disconnects.
	if mock.interactionComplete {
		return nil
	}

	mock.timer.Reset(time.Second)
	mock.handleAction(mock.handleMessage(rmsg))
	return nil
}

func (mock *MockConnection) RequestData(invVect []*wire.InvVect) error {
	// We can keep receiving messages after the interaction is done; we just ignore them.
	// We are waiting to see whether the peer disconnects.
	if mock.interactionComplete {
		return nil
	}

	mock.timer.Reset(time.Second)
	mock.handleAction(mock.peerTest.OnSendData(invVect))
	return nil
}

func (mock *MockConnection) BytesWritten() uint64 {
	return 0
}

func (mock *MockConnection) BytesRead() uint64 {
	return 0
}

func (mock *MockConnection) LastWrite() time.Time {
	return time.Time{}
}

func (mock *MockConnection) LastRead() time.Time {
	return time.Time{}
}

// LocalAddr returns the localAddr field of the fake connection and satisfies
// the net.Conn interface.
func (mock *MockConnection) LocalAddr() net.Addr {
	return mock.localAddr
}

// RemoteAddr returns the remoteAddr field of the fake connection and satisfies
// the net.Conn interface.
func (mock *MockConnection) RemoteAddr() net.Addr {
	return mock.remoteAddr
}

func (mock *MockConnection) Close() {
}

func (mock *MockConnection) Connected() bool {
	return true
}

func (mock *MockConnection) Connect() error {
	return errors.New("Already connected.")
}

func (mock *MockConnection) handleMessage(msg wire.Message) *PeerAction {
	switch msg.(type) {
	case *wire.MsgVersion:
		return mock.peerTest.OnMsgVersion(msg.(*wire.MsgVersion))
	case *wire.MsgVerAck:
		return mock.peerTest.OnMsgVerAck(msg.(*wire.MsgVerAck))
	case *wire.MsgAddr:
		return mock.peerTest.OnMsgAddr(msg.(*wire.MsgAddr))
	case *wire.MsgInv:
		return mock.peerTest.OnMsgInv(msg.(*wire.MsgInv))
	case *wire.MsgGetData:
		return mock.peerTest.OnMsgGetData(msg.(*wire.MsgGetData))
	default:
		return nil
	}
}

func (mock *MockConnection) handleAction(action *PeerAction) {
	// A nil response means to do nothing.
	if action == nil {
		return
	}

	// If an error is returned, immediately end the interaction.
	if action.Err != nil {
		mock.Done(action.Err)
		return
	}

	mock.interactionComplete = mock.interactionComplete || action.InteractionComplete

	mock.disconnectExpected = mock.disconnectExpected || action.DisconnectExpected

	if action.Messages != nil {
		mock.reply <- action.Messages
	}
}

// ConnectionClosed is called when the real peer closes the connection to the mock peer.
func (mock *MockConnection) ConnectionClosed() {
	if !mock.interactionComplete {
		if !mock.disconnectExpected || (mock.msgQueue != nil && mock.queuePlace < len(mock.msgQueue)) {
			mock.Done(errors.New("Connection closed prematurely."))
		}
		mock.Done(nil)
	}
}

// Done stops the server and ends the test.
func (mock *MockConnection) Done(err error) {
	mock.timer.Stop()
	mock.interactionComplete = true
	mock.report <- TestReport{err, mock.objectData}
}

// Start loads the mock peer's initial action if there is one.
func (mock *MockConnection) BeginTest() {
	action := mock.peerTest.OnStart()

	if action == nil {
		return
	}

	mock.interactionComplete = mock.interactionComplete || action.InteractionComplete

	mock.disconnectExpected = mock.disconnectExpected || action.DisconnectExpected

	if action.Messages == nil {
		return
	}

	if mock.msgQueue == nil {
		mock.msgQueue = action.Messages
		mock.queuePlace = 0
	}
}

func NewMockConnection(localAddr, remoteAddr net.Addr, report chan TestReport, peerTest PeerTest) *MockConnection {
	mock := &MockConnection{
		localAddr:           localAddr,
		remoteAddr:          remoteAddr,
		report:              report,
		peerTest:            peerTest,
		interactionComplete: false,
		disconnectExpected:  false,
		reply:               make(chan []wire.Message),
		objectData:          make([]*wire.ShaHash, 0),
	}

	mock.timer = time.AfterFunc(time.Millisecond*100, func() {
		if !mock.interactionComplete {
			if mock.disconnectExpected {
				mock.Done(errors.New("Peer stopped interacting when it was expected to disconnect."))
			} else {
				mock.Done(errors.New("Peer stopped interacting (without disconnecting) before the interaction was complete."))
			}
		} else {
			mock.Done(nil)
		}
	})

	mock.BeginTest()

	return mock
}

// MockListener implements the Listener interface
type MockListener struct {
	incoming     chan bmpeer.Connection
	disconnect   chan struct{}
	localAddr    net.Addr
	disconnected bool
}

func (ml *MockListener) Accept() (bmpeer.Connection, error) {
	if ml.disconnected {
		return nil, errors.New("Listner disconnected.")
	}
	select {
	case <-ml.disconnect:
		return nil, errors.New("Listener disconnected.")
	case m := <-ml.incoming:
		return m, nil
	}
}

func (ml *MockListener) Close() error {
	ml.disconnect <- struct{}{}
	return nil
}

// Addr returns the listener's network address.
func (ml *MockListener) Addr() net.Addr {
	return ml.localAddr
}

func NewMockListener(localAddr net.Addr, incoming chan bmpeer.Connection, disconnect chan struct{}) *MockListener {
	return &MockListener{
		incoming:   incoming,
		disconnect: disconnect,
		localAddr:  localAddr,
	}
}

// MockListen returns a mock listener
func MockListen(listeners []*MockListener) func(string, string) (bmpeer.Listener, error) {
	i := 0

	return func(service, addr string) (bmpeer.Listener, error) {
		i++
		if i > len(listeners) {
			return nil, errors.New("No mock listeners remaining.")
		}

		return listeners[i-1], nil
	}
}

func msgToBytes(msg wire.Message) []byte {
	buf := &bytes.Buffer{}
	wire.WriteMessageN(buf, msg, wire.MainNet)
	return buf.Bytes()
}

func getMemDb(msgs []wire.Message) database.Db {
	db, err := database.CreateDB("memdb")
	if err != nil {
		return nil
	}

	for _, msg := range msgs {
		db.InsertObject(wire.EncodeMessage(msg))
	}

	return db
}

// TestOutboundPeerHandshake tests the initial handshake for an outbound peer, ie,
// the real peer initiates the connection.
// Test cases:
//  * Respond to a version message with a verack and then with a version.
//  * Respond to a version message with a version and then a verack.
//  * Error case: respond to a version with something other than verack/version.
//  * Send two veracks. (not necessarily an error.)
func TestOutboundPeerHandshake(t *testing.T) {
	// A channel for the mock peer to communicate with the test.
	report := make(chan TestReport)

	streams := []uint32{1}
	nonce, _ := wire.RandomUint64()
	var addrin, addrout *wire.NetAddress = wire.NewNetAddressIPPort(net.IPv4(5, 45, 99, 75), 8444, 1, 0),
		wire.NewNetAddressIPPort(net.IPv4(5, 45, 99, 75), 8444, 1, 0)
	msgAddr := wire.NewMsgAddr()
	msgAddr.AddAddress(wire.NewNetAddressIPPort(net.IPv4(5, 45, 99, 75), 8444, 1, 0))

	responses := []*PeerAction{
		// Two possible ways of ordering the responses that are both valid.
		&PeerAction{
			Messages: []wire.Message{&wire.MsgVerAck{}, wire.NewMsgVersion(addrin, addrout, nonce, streams)},
		},
		&PeerAction{
			Messages: []wire.Message{wire.NewMsgVersion(addrin, addrout, nonce, streams), &wire.MsgVerAck{}},
		},
		// Extra VerAcks are also ok.
		&PeerAction{
			Messages: []wire.Message{&wire.MsgVerAck{}, wire.NewMsgVersion(addrin, addrout, nonce, streams), &wire.MsgVerAck{}},
		},
		&PeerAction{
			Messages: []wire.Message{&wire.MsgVerAck{}, &wire.MsgVerAck{}, wire.NewMsgVersion(addrin, addrout, nonce, streams)},
		},
		// Send a message that is not allowed at this time. Should result in a disconnect.
		&PeerAction{
<<<<<<< HEAD
			Messages : []wire.Message{msgAddr},
			InteractionComplete : true,
			DisconnectExpected : true, 
		}, 
		// TODO send more improperly timed messages here. GetData, inv, and object all need to be tested for disconnection. 
=======
			Messages:            []wire.Message{msgAddr},
			InteractionComplete: true,
			DisconnectExpected:  true,
		},
>>>>>>> 79c218fb
	}

	localAddr := &net.TCPAddr{IP: net.ParseIP("127.0.0.1"), Port: 8333}
	remoteAddr := &net.TCPAddr{IP: net.ParseIP("192.168.0.1"), Port: 8333}

	// A peer that establishes a handshake for outgoing peers.
<<<<<<< HEAD
	handshakePeerBuilder := func(action *PeerAction) func(net.Addr) (bmpeer.Connection) {
		return func(addr net.Addr) bmpeer.Connection {
			return NewMockConnection(localAddr, remoteAddr, report, 
					NewOutboundHandshakePeerTester(action, msgAddr))
=======
	handshakePeerBuilder := func(action *PeerAction) func(string, string) (bmpeer.Connection, error) {
		return func(service, addr string) (bmpeer.Connection, error) {
			return NewMockConnection(localAddr, remoteAddr, report,
				NewOutboundHandshakePeerTester(action, msgAddr)), nil
>>>>>>> 79c218fb
		}
	}

	for test_case, response := range responses {
		NewConn = handshakePeerBuilder(response)

		// Create server and start it.
		listeners := []string{net.JoinHostPort("", "8445")}
		serv, err := TstNewServer(listeners, getMemDb([]wire.Message{}),
			MockListen([]*MockListener{
				NewMockListener(localAddr, make(chan bmpeer.Connection), make(chan struct{}, 1))}))
		if err != nil {
			t.Fatal("Server failed to start: %s", err)
		}
		serv.TstStart([]*DefaultPeer{&DefaultPeer{"5.45.99.75:8444", 1, true}})

		go func() {
			msg := <-report
			if msg.Err != nil {
				t.Error(fmt.Sprintf("error case %d: %s", test_case, msg))
			}
			serv.Stop()
		}()

		serv.WaitForShutdown()
	}
	
	NewConn = bmpeer.NewConnection
}

// Test cases:
//  * Send a version message and get a verack and version message in return.
//  * Error cases: open with a verack and some other kind of message.
//  * Error case: respond to a verack with something other than verack/version.
//  * Error case: send two versions.
//  * Error case: send a version message with a version < 3.
//  * Send a version message with a version higher than three. The peer should not disconnect.
func TestInboundPeerHandshake(t *testing.T) {
	// A channel for the mock peer to communicate with the test.
	report := make(chan TestReport)
	// A channel to make the fake incomming connection.
	incoming := make(chan bmpeer.Connection)

	streams := []uint32{1}
	nonce, _ := wire.RandomUint64()
	var addrin, addrout *wire.NetAddress = wire.NewNetAddressIPPort(net.IPv4(5, 45, 99, 75), 8444, 1, 0),
		wire.NewNetAddressIPPort(net.IPv4(5, 45, 99, 75), 8444, 1, 0)

	localAddr := &net.TCPAddr{IP: net.ParseIP("127.0.0.1"), Port: 8333}
	remoteAddr := &net.TCPAddr{IP: net.ParseIP("192.168.0.1"), Port: 8333}

	msgAddr := wire.NewMsgAddr()
	msgAddr.AddAddress(wire.NewNetAddressIPPort(net.IPv4(5, 45, 99, 75), 8444, 1, 0))

	addrAction := &PeerAction{
		Messages:            []wire.Message{msgAddr},
		InteractionComplete: true,
		DisconnectExpected:  false,
	}

	incorrectVersion := wire.NewMsgVersion(addrin, addrout, nonce, streams)
	incorrectVersion.ProtocolVersion = int32(2)

	futureVersion := wire.NewMsgVersion(addrin, addrout, nonce, streams)
	futureVersion.ProtocolVersion = int32(4)

	// The four test cases are all in this list.
	openingMsg := []*PeerAction{
<<<<<<< HEAD
		&PeerAction {
			Messages : []wire.Message{wire.NewMsgVersion(addrin, addrout, nonce, streams)},
		}, 
		&PeerAction {
			Messages : []wire.Message{&wire.MsgVerAck{}},
			InteractionComplete : true,
			DisconnectExpected : true,
		}, 
		&PeerAction {
			Messages : []wire.Message{msgAddr},
			InteractionComplete : true,
			DisconnectExpected : true,
		}, 
		&PeerAction {
			Messages : []wire.Message{wire.NewMsgVersion(addrin, addrout, nonce, streams), wire.NewMsgVersion(addrin, addrout, nonce, streams)},
			InteractionComplete : true,
			DisconnectExpected : true,
		}, 
		&PeerAction {
			Messages : []wire.Message{incorrectVersion},
			InteractionComplete : true,
			DisconnectExpected : true,
		}, 
		&PeerAction {
			Messages : []wire.Message{futureVersion},
			InteractionComplete : true,
			DisconnectExpected : false,
		}, 
	}

	for test_case, open := range openingMsg {
=======
		&PeerAction{
			Messages: []wire.Message{wire.NewMsgVersion(addrin, addrout, nonce, streams)},
		},
		&PeerAction{
			Messages:            []wire.Message{&wire.MsgVerAck{}},
			InteractionComplete: true,
			DisconnectExpected:  true,
		},
		&PeerAction{
			Messages:            []wire.Message{msgAddr},
			InteractionComplete: true,
			DisconnectExpected:  true,
		},
		&PeerAction{
			Messages:            []wire.Message{wire.NewMsgVersion(addrin, addrout, nonce, streams), wire.NewMsgVersion(addrin, addrout, nonce, streams)},
			InteractionComplete: true,
			DisconnectExpected:  true,
		},
		&PeerAction{
			Messages:            []wire.Message{incorrectVersion},
			InteractionComplete: true,
			DisconnectExpected:  true,
		},
		&PeerAction{
			Messages:            []wire.Message{futureVersion},
			InteractionComplete: true,
			DisconnectExpected:  false,
		},
	}

	for testCase, open := range openingMsg {
>>>>>>> 79c218fb
		// Create server and start it.
		listeners := []string{net.JoinHostPort("", "8445")}
		var err error
		serv, err := TstNewServer(listeners, getMemDb([]wire.Message{}),
			MockListen([]*MockListener{
				NewMockListener(localAddr, incoming, make(chan struct{}))}))
		if err != nil {
			t.Fatal("Server failed to start: %s", err)
		}
		serv.TstStart([]*DefaultPeer{})

		// Test handshake.
		incoming <- NewMockConnection(localAddr, remoteAddr, report,
			NewInboundHandshakePeerTester(open, addrAction))

		go func(tCase int) {
			msg := <-report
			if msg.Err != nil {
				t.Error(fmt.Sprintf("error case %d: %s", tCase, msg))
			}
			serv.Stop()
		}(testCase)

		serv.WaitForShutdown()
	}
}

// Test cases
//  * after a successful handshake, get an addr and receive one.
//  * error case: send an addr message that is too big.
//  * Give the peer no addresses to send.
func TestProcessAddr(t *testing.T) {
	// Process a handshake. This should be an incoming peer.
	// Send an addr and receive an addr.
	// Ignore inv messages.

	// A channel for the mock peer to communicate with the test.
	report := make(chan TestReport)
	// A channel to make the fake incomming connection.
	incoming := make(chan bmpeer.Connection)

	srcAddr := &wire.NetAddress{
		Timestamp: time.Now(),
		Services:  wire.SFNodeNetwork,
		IP:        net.ParseIP("173.144.173.111"),
		Port:      8333,
	}

	// Some parameters for the test sequence.
	streams := []uint32{1}
	nonce, _ := wire.RandomUint64()
	var addrin, addrout *wire.NetAddress = wire.NewNetAddressIPPort(net.IPv4(5, 45, 99, 75), 8444, 1, 0),
		wire.NewNetAddressIPPort(net.IPv4(5, 45, 99, 75), 8444, 1, 0)

	localAddr := &net.TCPAddr{IP: net.ParseIP("127.0.0.1"), Port: 8333}
	remoteAddr := &net.TCPAddr{IP: net.ParseIP("192.168.0.1"), Port: 8333}

	// Some addr messages to use for testing.
	addrMsg := wire.NewMsgAddr()
	addrMsg.AddAddress(wire.NewNetAddressIPPort(net.IPv4(5, 45, 99, 75), 8444, 1, 0))
	// Maximum number of addresses allowed in an addr message is 1000, so we add 1001.
	addrMsgTooLong := wire.NewMsgAddr()
	for i := 0; i <= 1001; i++ {
		addrMsgTooLong.AddAddress(&wire.NetAddress{
			Timestamp: time.Now(),
			Services:  wire.SFNodeNetwork,
			IP: net.IPv4(
				byte(rand.Intn(256)),
				byte(rand.Intn(256)),
				byte(rand.Intn(256)),
				byte(rand.Intn(256))),
			Port: 8333,
		})
	}

	AddrTests := []struct {
		AddrAction *PeerAction // Action for the mock peer to take upon handshake completion.
		NumAddrs   int         // Number of addresses to put in the address manager.
	}{
		{
			&PeerAction{[]wire.Message{addrMsg}, nil, false, false},
			25,
		},
		{
			&PeerAction{[]wire.Message{addrMsgTooLong}, nil, true, true},
			25,
		},
		{
			&PeerAction{nil, nil, true, false},
			0,
		},
	}

	for test_case, addrTest := range AddrTests {
		// Add some addresses to the address manager.
		addrs := make([]*wire.NetAddress, addrTest.NumAddrs)

		// Create server and start it.
		listeners := []string{net.JoinHostPort("", "8445")}
		serv, err := TstNewServer(listeners, getMemDb([]wire.Message{}),
			MockListen([]*MockListener{
				NewMockListener(localAddr, incoming, make(chan struct{}))}))
		if err != nil {
			t.Fatal("Server failed to start.")
		}
		serv.TstStart([]*DefaultPeer{})

		for i := 0; i < addrTest.NumAddrs; i++ {
			s := fmt.Sprintf("%d.173.147.%d:8333", i/64+60, i%64+60)
			addrs[i], _ = serv.addrManager.DeserializeNetAddress(s)
		}
		serv.addrManager.AddAddresses(addrs, srcAddr)

		incoming <- NewMockConnection(localAddr, remoteAddr, report,
			NewInboundHandshakePeerTester(
				&PeerAction{Messages: []wire.Message{wire.NewMsgVersion(addrin, addrout, nonce, streams)}},
				addrTest.AddrAction))

		go func() {
			msg := <-report
			if msg.Err != nil {
				t.Error(fmt.Sprintf("error case %d: %s", test_case, msg))
			}
			serv.Stop()
		}()

		serv.WaitForShutdown()
	}
}

type MockSendQueue struct {
	conn         *MockConnection
	msgQueue     chan wire.Message
	requestQueue chan []*wire.InvVect
	quit         chan struct{}
}

func (msq *MockSendQueue) QueueMessage(msg wire.Message) error {
	msq.msgQueue <- msg
	return nil
}

func (msq *MockSendQueue) QueueDataRequest(inv []*wire.InvVect) error {
	msq.requestQueue <- inv
	return nil
}

func (msq *MockSendQueue) QueueInventory([]*wire.InvVect) error {
	return nil
}

// Start ignores its input here because we need a MockConnection, which has some
// extra functions that the regular Connection does not have.
func (msq *MockSendQueue) Start(conn bmpeer.Connection) {
	go msq.handler()
}

func (msq *MockSendQueue) Running() bool {
	return true
}

func (msq *MockSendQueue) Stop() {
	close(msq.quit)
}

// Must be run as a go routine.
func (msq *MockSendQueue) handler() {
out:
	for {
		select {
		case <-msq.quit:
			break out
		case inv := <-msq.requestQueue:
			msq.conn.RequestData(inv)
		case msg := <-msq.msgQueue:
			msq.conn.WriteMessage(msg)
		}
	}
}

func NewMockSendQueue(mockConn *MockConnection) *MockSendQueue {
	return &MockSendQueue{
		conn:         mockConn,
		msgQueue:     make(chan wire.Message, 1),
		requestQueue: make(chan []*wire.InvVect, 1),
		quit:         make(chan struct{}),
	}
}

var expires = time.Now().Add(10 * time.Minute)
var expired = time.Now().Add(-10 * time.Minute).Add(-3 * time.Hour)

// A set of pub keys to create fake objects for testing the database.
var pubkey = []wire.PubKey{
	wire.PubKey([wire.PubKeySize]byte{
		23, 24, 25, 26, 27, 28, 29, 30, 31, 32, 33, 34, 35, 36, 37, 38,
		39, 40, 41, 42, 43, 44, 45, 46, 47, 48, 49, 50, 51, 52, 53, 54,
		55, 56, 57, 58, 59, 60, 61, 62, 63, 64, 65, 66, 67, 68, 69, 70,
		71, 72, 73, 74, 75, 76, 77, 78, 79, 80, 81, 82, 83, 84, 85, 86}),
	wire.PubKey([wire.PubKeySize]byte{
		87, 88, 89, 90, 91, 92, 93, 94, 95, 96, 97, 98, 99, 100, 101, 102,
		103, 104, 105, 106, 107, 108, 109, 110, 111, 112, 113, 114, 115, 116, 117, 118,
		119, 120, 121, 122, 123, 124, 125, 126, 127, 128, 129, 130, 131, 132, 133, 134,
		135, 136, 137, 138, 139, 140, 141, 142, 143, 144, 145, 146, 147, 148, 149, 150}),
	wire.PubKey([wire.PubKeySize]byte{
		54, 55, 56, 57, 58, 59, 60, 61, 62, 63, 64, 65, 66, 67, 68, 69,
		70, 71, 72, 73, 74, 75, 76, 77, 78, 79, 80, 81, 82, 83, 84, 85,
		86, 87, 88, 89, 90, 91, 92, 93, 94, 95, 96, 97, 98, 99, 100, 101,
		102, 103, 104, 105, 106, 107, 108, 109, 110, 111, 112, 113, 114, 115, 116, 117}),
	wire.PubKey([wire.PubKeySize]byte{
		118, 119, 120, 121, 122, 123, 124, 125, 126, 127, 128, 129, 130, 131, 132, 133,
		134, 135, 136, 137, 138, 139, 140, 141, 142, 143, 144, 145, 146, 147, 148, 149,
		150, 151, 152, 153, 154, 155, 156, 157, 158, 159, 160, 161, 162, 163, 164, 165,
		166, 167, 168, 169, 170, 171, 172, 173, 174, 175, 176, 177, 178, 179, 180, 181}),
}

var shahash = []wire.ShaHash{
	wire.ShaHash([wire.HashSize]byte{
		98, 99, 100, 101, 102, 103, 104, 105, 106, 107, 108, 109, 110, 111, 112, 113,
		114, 115, 116, 117, 118, 119, 120, 121, 122, 123, 124, 125, 126, 127, 128, 129}),
	wire.ShaHash([wire.HashSize]byte{
		100, 101, 102, 103, 104, 105, 106, 107, 108, 109, 110, 111, 112, 113, 114, 115,
		116, 117, 118, 119, 120, 121, 122, 123, 124, 125, 126, 127, 128, 129, 130, 131}),
}

var ripehash = []wire.RipeHash{
	wire.RipeHash([wire.RipeHashSize]byte{
		78, 79, 80, 81, 82, 83, 84, 85, 86, 87, 88, 89, 90, 91, 92, 93, 94, 95, 96, 97}),
	wire.RipeHash([wire.RipeHashSize]byte{
		80, 81, 82, 83, 84, 85, 86, 87, 88, 89, 90, 91, 92, 93, 94, 95, 96, 97, 98, 99}),
}

// Some bitmessage objects that we use for testing. Two of each.
var testObj = []wire.Message{
	wire.NewMsgGetPubKey(654, expires, 4, 1, &ripehash[0], &shahash[0]),
	wire.NewMsgGetPubKey(654, expired, 4, 1, &ripehash[1], &shahash[1]),
	wire.NewMsgPubKey(543, expires, 4, 1, 2, &pubkey[0], &pubkey[1], 3, 5,
		[]byte{4, 5, 6, 7, 8, 9, 10}, &shahash[0], []byte{11, 12, 13, 14, 15, 16, 17, 18}),
	wire.NewMsgPubKey(543, expired, 4, 1, 2, &pubkey[2], &pubkey[3], 3, 5,
		[]byte{4, 5, 6, 7, 8, 9, 10}, &shahash[1], []byte{11, 12, 13, 14, 15, 16, 17, 18}),
	wire.NewMsgMsg(765, expires, 1, 1,
		[]byte{90, 87, 66, 45, 3, 2, 120, 101, 78, 78, 78, 7, 85, 55, 2, 23},
		1, 1, 2, &pubkey[0], &pubkey[1], 3, 5, &ripehash[0], 1,
		[]byte{21, 22, 23, 24, 25, 26, 27, 28},
		[]byte{20, 21, 22, 23, 24, 25, 26, 27},
		[]byte{19, 20, 21, 22, 23, 24, 25, 26}),
	wire.NewMsgMsg(765, expired, 1, 1,
		[]byte{90, 87, 66, 45, 3, 2, 120, 101, 78, 78, 78, 7, 85, 55},
		1, 1, 2, &pubkey[2], &pubkey[3], 3, 5, &ripehash[1], 1,
		[]byte{21, 22, 23, 24, 25, 26, 27, 28, 79},
		[]byte{20, 21, 22, 23, 24, 25, 26, 27, 79},
		[]byte{19, 20, 21, 22, 23, 24, 25, 26, 79}),
	wire.NewMsgBroadcast(876, expires, 1, 1, &shahash[0],
		[]byte{90, 87, 66, 45, 3, 2, 120, 101, 78, 78, 78, 7, 85, 55, 2, 23},
		1, 1, 2, &pubkey[0], &pubkey[1], 3, 5, &ripehash[1], 1,
		[]byte{27, 28, 29, 30, 31, 32, 33, 34, 35, 36, 37, 38, 39, 40, 41},
		[]byte{42, 43, 44, 45, 46, 47, 48, 49, 50, 51, 52, 53, 54, 55, 56}),
	wire.NewMsgBroadcast(876, expired, 1, 1, &shahash[1],
		[]byte{90, 87, 66, 45, 3, 2, 120, 101, 78, 78, 78, 7, 85, 55},
		1, 1, 2, &pubkey[2], &pubkey[3], 3, 5, &ripehash[0], 1,
		[]byte{27, 28, 29, 30, 31, 32, 33, 34, 35, 36, 37, 38, 39, 40},
		[]byte{42, 43, 44, 45, 46, 47, 48, 49, 50, 51, 52, 53, 54, 55}),
	wire.NewMsgUnknownObject(345, expires, wire.ObjectType(4), 1, 1, []byte{77, 82, 53, 48, 96, 1}),
	wire.NewMsgUnknownObject(987, expired, wire.ObjectType(4), 1, 1, []byte{1, 2, 3, 4, 5, 0, 6, 7, 8, 9, 100}),
	wire.NewMsgUnknownObject(7288, expires, wire.ObjectType(5), 1, 1, []byte{0, 0, 0, 0, 1, 0, 0}),
	wire.NewMsgUnknownObject(7288, expired, wire.ObjectType(5), 1, 1, []byte{0, 0, 0, 0, 0, 0, 0, 99, 98, 97}),
}

func randomShaHash() *wire.ShaHash {
	b := make([]byte, 32)
	for i := 0; i < 32; i++ {
		b[i] = byte(rand.Intn(256))
	}
	hash, _ := wire.NewShaHash(b)
	return hash
}

// Test cases
//  * assume handshake already successful. Get an inv and receive one. request an object
//    from the peer and receive a request for something that the mock peer has. Send
//    and receive responses for the requests. Several cases of this scenario:
//     * The peer already has everything that the mock peer has (no inv expected).
//     * The peer has some of what the mock peer has, but not everything.
//     * The peer needs to send more than one getData request.
//  * error case: send an inv message that is too big (peer should disconnect).
//  * error case: send a request for an object that the peer does not have (peer should not disconnect).
//  * error case: return an object that was not requested (peer should disconnect).
func TestProcessInvAndObjectExchange(t *testing.T) {
	// Send an inv and receive an inv.
	// Process a request for an object.
	// Send a request and receive an object.
	// Ignore addr messages.

	tooLongInvVect := make([]*wire.InvVect, wire.MaxInvPerMsg+1)
	for i := 0; i < wire.MaxInvPerMsg+1; i++ {
		tooLongInvVect[i] = &wire.InvVect{*randomShaHash()}
	}
	TooLongInv := &wire.MsgInv{tooLongInvVect}

	tests := []struct {
		peerDB    []wire.Message // The messages already in the peer's db.
		mockDB    []wire.Message // The messages that are already in the
		invAction *PeerAction    // Action for the mock peer to take upon receiving an inv.
	}{
		{ // Nobody has any inv in this test case!
			[]wire.Message{},
			[]wire.Message{},
			&PeerAction{
				Messages:            []wire.Message{&wire.MsgVerAck{}},
				InteractionComplete: true},
		},
		{ // Send empty inv and should be disconnected.
			[]wire.Message{},
			[]wire.Message{},
			&PeerAction{
				Messages:            []wire.Message{&wire.MsgVerAck{}, wire.NewMsgInv()},
				InteractionComplete: true,
				DisconnectExpected:  true},
		},
		{ // Only the real peer should request data.
			[]wire.Message{},
			[]wire.Message{testObj[0], testObj[2], testObj[4], testObj[6], testObj[8]},
			nil,
		},
		{ // Neither peer should request data.
			[]wire.Message{testObj[0], testObj[2], testObj[4], testObj[6], testObj[8]},
			[]wire.Message{testObj[0], testObj[2], testObj[4], testObj[6], testObj[8]},
			nil,
		},
		{ // Only the mock peer should request data.
			[]wire.Message{testObj[0], testObj[2], testObj[4], testObj[6], testObj[8]},
			[]wire.Message{},
			nil,
		},
		{ // The peers have no data in common, so they should both ask for everything of the other.
			[]wire.Message{testObj[1], testObj[3], testObj[5], testObj[7], testObj[9]},
			[]wire.Message{testObj[0], testObj[2], testObj[4], testObj[6], testObj[8]},
			nil,
		},
		{ // The peers have some data in common.
			[]wire.Message{testObj[0], testObj[3], testObj[5], testObj[7], testObj[9]},
			[]wire.Message{testObj[0], testObj[2], testObj[4], testObj[6], testObj[8]},
			nil,
		},
		{
			[]wire.Message{},
			[]wire.Message{},
			&PeerAction{
				Messages:            []wire.Message{&wire.MsgVerAck{}, TooLongInv},
				DisconnectExpected:  true,
				InteractionComplete: true},
		},
	}

	// A channel for the mock peer to communicate with the test.
	report := make(chan TestReport)
	// A channel to make the fake incomming connection.
	incoming := make(chan bmpeer.Connection)

	// Some parameters for the test sequence.
	localAddr := &net.TCPAddr{IP: net.ParseIP("127.0.0.1"), Port: 8333}
	remoteAddr := &net.TCPAddr{IP: net.ParseIP("192.168.0.1"), Port: 8333}

	for test_case, test := range tests {
		// Define the objects that will go in the database.
		// Create server and start it.
		listeners := []string{net.JoinHostPort("", "8445")}
		db := getMemDb(test.peerDB)
		serv, err := TstNewServer(listeners, db,
			MockListen([]*MockListener{
				NewMockListener(localAddr, incoming, make(chan struct{}))}))
		if err != nil {
			t.Fatal("Server failed to start.")
		}
		serv.TstStart([]*DefaultPeer{})

		mockConn := NewMockConnection(localAddr, remoteAddr, report,
			NewDataExchangePeerTester(test.mockDB, test.peerDB, test.invAction))
		mockSend := NewMockSendQueue(mockConn)
		inventory := bmpeer.NewInventory(db)
		serv.handleAddPeerMsg(TstNewPeerHandshakeComplete(serv, mockConn, inventory, mockSend))

		var msg TestReport
		go func() {
			msg = <-report
			if msg.Err != nil {
				t.Error(fmt.Sprintf("error case %d: %s", test_case, msg))
			}
			serv.Stop()
		}()

		serv.WaitForShutdown()
		// Check if the data sent is actually in the peer's database.
		if msg.DataSent != nil {
			for _, hash := range msg.DataSent {
				if ok, _ := db.ExistsObject(hash); !ok {
					t.Error("Object", *hash, "not found in database.")
				}
			}
		}
	}
}<|MERGE_RESOLUTION|>--- conflicted
+++ resolved
@@ -748,35 +748,21 @@
 		},
 		// Send a message that is not allowed at this time. Should result in a disconnect.
 		&PeerAction{
-<<<<<<< HEAD
-			Messages : []wire.Message{msgAddr},
-			InteractionComplete : true,
-			DisconnectExpected : true, 
-		}, 
-		// TODO send more improperly timed messages here. GetData, inv, and object all need to be tested for disconnection. 
-=======
 			Messages:            []wire.Message{msgAddr},
 			InteractionComplete: true,
 			DisconnectExpected:  true,
 		},
->>>>>>> 79c218fb
+		// TODO send more improperly timed messages here. GetData, inv, and object all need to be tested for disconnection. 
 	}
 
 	localAddr := &net.TCPAddr{IP: net.ParseIP("127.0.0.1"), Port: 8333}
 	remoteAddr := &net.TCPAddr{IP: net.ParseIP("192.168.0.1"), Port: 8333}
 
 	// A peer that establishes a handshake for outgoing peers.
-<<<<<<< HEAD
 	handshakePeerBuilder := func(action *PeerAction) func(net.Addr) (bmpeer.Connection) {
 		return func(addr net.Addr) bmpeer.Connection {
 			return NewMockConnection(localAddr, remoteAddr, report, 
-					NewOutboundHandshakePeerTester(action, msgAddr))
-=======
-	handshakePeerBuilder := func(action *PeerAction) func(string, string) (bmpeer.Connection, error) {
-		return func(service, addr string) (bmpeer.Connection, error) {
-			return NewMockConnection(localAddr, remoteAddr, report,
-				NewOutboundHandshakePeerTester(action, msgAddr)), nil
->>>>>>> 79c218fb
+				NewOutboundHandshakePeerTester(action, msgAddr))
 		}
 	}
 
@@ -845,39 +831,6 @@
 
 	// The four test cases are all in this list.
 	openingMsg := []*PeerAction{
-<<<<<<< HEAD
-		&PeerAction {
-			Messages : []wire.Message{wire.NewMsgVersion(addrin, addrout, nonce, streams)},
-		}, 
-		&PeerAction {
-			Messages : []wire.Message{&wire.MsgVerAck{}},
-			InteractionComplete : true,
-			DisconnectExpected : true,
-		}, 
-		&PeerAction {
-			Messages : []wire.Message{msgAddr},
-			InteractionComplete : true,
-			DisconnectExpected : true,
-		}, 
-		&PeerAction {
-			Messages : []wire.Message{wire.NewMsgVersion(addrin, addrout, nonce, streams), wire.NewMsgVersion(addrin, addrout, nonce, streams)},
-			InteractionComplete : true,
-			DisconnectExpected : true,
-		}, 
-		&PeerAction {
-			Messages : []wire.Message{incorrectVersion},
-			InteractionComplete : true,
-			DisconnectExpected : true,
-		}, 
-		&PeerAction {
-			Messages : []wire.Message{futureVersion},
-			InteractionComplete : true,
-			DisconnectExpected : false,
-		}, 
-	}
-
-	for test_case, open := range openingMsg {
-=======
 		&PeerAction{
 			Messages: []wire.Message{wire.NewMsgVersion(addrin, addrout, nonce, streams)},
 		},
@@ -909,7 +862,6 @@
 	}
 
 	for testCase, open := range openingMsg {
->>>>>>> 79c218fb
 		// Create server and start it.
 		listeners := []string{net.JoinHostPort("", "8445")}
 		var err error
@@ -1274,6 +1226,10 @@
 	remoteAddr := &net.TCPAddr{IP: net.ParseIP("192.168.0.1"), Port: 8333}
 
 	for test_case, test := range tests {
+		if test_case != 2 {
+			continue
+		}
+		
 		// Define the objects that will go in the database.
 		// Create server and start it.
 		listeners := []string{net.JoinHostPort("", "8445")}
@@ -1289,7 +1245,7 @@
 		mockConn := NewMockConnection(localAddr, remoteAddr, report,
 			NewDataExchangePeerTester(test.mockDB, test.peerDB, test.invAction))
 		mockSend := NewMockSendQueue(mockConn)
-		inventory := bmpeer.NewInventory(db)
+		inventory := bmpeer.NewInventory()
 		serv.handleAddPeerMsg(TstNewPeerHandshakeComplete(serv, mockConn, inventory, mockSend))
 
 		var msg TestReport
@@ -1306,7 +1262,7 @@
 		if msg.DataSent != nil {
 			for _, hash := range msg.DataSent {
 				if ok, _ := db.ExistsObject(hash); !ok {
-					t.Error("Object", *hash, "not found in database.")
+					t.Error("test case ", test_case, ": Object", *hash, "not found in database.")
 				}
 			}
 		}
